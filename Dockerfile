#!/usr/bin/env python3
# Copyright 2004-present Facebook. All Rights Reserved.

FROM quay.io/pypa/manylinux2014_x86_64

# Install Python, Java, wget, vim
RUN yum group install -y "Development Tools"
RUN yum install -y python2 python36 python36-devel wget java-1.8.0-openjdk \
    java-1.8.0-openjdk-devel vim

# Install Ant
WORKDIR "/tmp"
RUN wget https://downloads.apache.org/ant/binaries/apache-ant-1.10.11-bin.zip
RUN unzip apache-ant-1.10.11-bin.zip \
    && mv apache-ant-1.10.11/ /opt/ant \
    && ln -s /opt/ant/bin/ant /usr/bin/ant

# Download Buck
WORKDIR "/opt"
RUN git clone https://github.com/facebook/buck.git

# Set JAVA_HOME
ENV JAVA_HOME="/usr/lib/jvm/java-1.8.0-openjdk"

# Build Buck
WORKDIR "/opt/buck"
RUN ant
Run ln -s /opt/buck/bin/buck /usr/bin/buck

# Install Watchman
WORKDIR "/opt/watchman"
RUN wget https://github.com/facebook/watchman/releases/download/v2020.09.21.00/watchman-v2020.09.21.00-linux.zip
RUN unzip watchman-v2020.09.21.00-linux.zip
WORKDIR "/opt/watchman/watchman-v2020.09.21.00-linux"
RUN mkdir -p /usr/local/{bin,lib} /usr/local/var/run/watchman
RUN cp bin/* /usr/local/bin
RUN cp lib/* /usr/local/lib
RUN chmod 755 /usr/local/bin/watchman
RUN chmod 2777 /usr/local/var/run/watchman

# Copy LabGraph files
WORKDIR "/opt/labgraph"
COPY . .

# Install LabGraph
<<<<<<< HEAD
RUN ls /usr/bin/g++
RUN ls /opt/rh/devtoolset-9/root/usr/bin/g++
=======
>>>>>>> 2a798825
RUN python3.6 setup.py install --user

# Build LabGraph Wheel
RUN python3.6 setup.py sdist bdist_wheel
RUN python3.6 -m pip install auditwheel
RUN auditwheel repair dist/*whl -w dist/

# Test LabGraph
RUN python3.6 -m pytest --pyargs -v labgraph._cthulhu
RUN python3.6 -m pytest --pyargs -v labgraph.events
RUN python3.6 -m pytest --pyargs -v labgraph.graphs
RUN python3.6 -m pytest --pyargs -v labgraph.loggers
RUN python3.6 -m pytest --pyargs -v labgraph.messages
RUN python3.6 -m pytest --pyargs -v labgraph.runners.tests.test_process_manager
RUN python3.6 -m pytest --pyargs -v labgraph.runners.tests.test_aligner
RUN python3.6 -m pytest --pyargs -v labgraph.runners.tests.test_cpp
RUN python3.6 -m pytest --pyargs -v labgraph.runners.tests.test_exception
RUN python3.6 -m pytest --pyargs -v labgraph.runners.tests.test_launch
RUN python3.6 -m pytest --pyargs -v labgraph.runners.tests.test_runner
RUN python3.6 -m pytest --pyargs -v labgraph.zmq_node<|MERGE_RESOLUTION|>--- conflicted
+++ resolved
@@ -43,12 +43,8 @@
 COPY . .
 
 # Install LabGraph
-<<<<<<< HEAD
 RUN ls /usr/bin/g++
 RUN ls /opt/rh/devtoolset-9/root/usr/bin/g++
-=======
->>>>>>> 2a798825
-RUN python3.6 setup.py install --user
 
 # Build LabGraph Wheel
 RUN python3.6 setup.py sdist bdist_wheel
@@ -66,5 +62,4 @@
 RUN python3.6 -m pytest --pyargs -v labgraph.runners.tests.test_cpp
 RUN python3.6 -m pytest --pyargs -v labgraph.runners.tests.test_exception
 RUN python3.6 -m pytest --pyargs -v labgraph.runners.tests.test_launch
-RUN python3.6 -m pytest --pyargs -v labgraph.runners.tests.test_runner
-RUN python3.6 -m pytest --pyargs -v labgraph.zmq_node+RUN python3.6 -m pytest --pyargs -v labgraph.runners.tests.test_runner